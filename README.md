--- conflicted
+++ resolved
@@ -167,7 +167,6 @@
 **/
 ```
 
-<<<<<<< HEAD
 ### Setting the `aws-sdk` object explicitly
 
 Due to transpiling, code written in TypeScript or ES6 may not correctly mock because the `aws-sdk` object created within `aws-sdk-mock` will not be equal to the object created within the code to test. In addition, it is sometimes convenient to have multiple SDK instances in a test. For either scenario, it is possible to pass in the SDK object directly using `setSDKInstance()`.
@@ -179,7 +178,8 @@
 var AWS_SDK = require('aws-sdk')
 
 AWS.setSDKInstance(AWS_SDK);
-=======
+
+
 ### Configuring promises
 
 If your environment lacks a global Promise contstructor (e.g. nodejs 0.10), you can explicitly set the promises on `aws-sdk-mock`. Set the value of `AWS.Promise` to the constructor for your chosen promise library.
@@ -190,19 +190,13 @@
     Q = require('q');
 
 AWS.Promise = Q.Promise;
->>>>>>> 5f7cf495
+
 
 /**
     TESTS
 **/
 ```
 
-<<<<<<< HEAD
-
-
-
-=======
->>>>>>> 5f7cf495
 ## Documentation
 
 ### `AWS.mock(service, method, replace)`
