'use strict';

const tap = require('tap');
const test = tap.test;
const awsMock = require('../index.js');
const AWS = require('aws-sdk');
const isNodeStream = require('is-node-stream');
const concatStream = require('concat-stream');
const Readable = require('stream').Readable;

AWS.config.paramValidation = false;

tap.afterEach(() => {
  awsMock.restore();
});

test('AWS.mock function should mock AWS service and method on the service', function(t){
  t.test('mock function replaces method with a function that returns replace string', function(st){
    awsMock.mock('SNS', 'publish', 'message');
    const sns = new AWS.SNS();
    sns.publish({}, function(err, data){
      st.equals(data, 'message');
      st.end();
    });
  });
  t.test('mock function replaces method with replace function', function(st){
    awsMock.mock('SNS', 'publish', function(params, callback){
      callback(null, 'message');
    });
    const sns = new AWS.SNS();
    sns.publish({}, function(err, data){
      st.equals(data, 'message');
      st.end();
    });
  });
  t.test('method which accepts any number of arguments can be mocked', function(st) {
    awsMock.mock('S3', 'getSignedUrl', 'message');
    const s3 = new AWS.S3();
    s3.getSignedUrl('getObject', {}, function(err, data) {
      st.equals(data, 'message');
      awsMock.mock('S3', 'upload', function(params, options, callback) {
        callback(null, options);
      });
      s3.upload({}, {test: 'message'}, function(err, data) {
        st.equals(data.test, 'message');
        st.end();
      });
    });
  });
  t.test('method fails on invalid input if paramValidation is set', function(st) {
    awsMock.mock('S3', 'getObject', {Body: 'body'});
    const s3 = new AWS.S3({paramValidation: true});
    s3.getObject({Bucket: 'b', notKey: 'k'}, function(err, data) {
      st.ok(err);
      st.notOk(data);
      st.end();
    });
  });
  t.test('method with no input rules can be mocked even if paramValidation is set', function(st) {
    awsMock.mock('S3', 'getSignedUrl', 'message');
    const s3 = new AWS.S3({paramValidation: true});
    s3.getSignedUrl('getObject', {}, function(err, data) {
      st.equals(data, 'message');
      st.end();
    });
  });
  t.test('method succeeds on valid input when paramValidation is set', function(st) {
    awsMock.mock('S3', 'getObject', {Body: 'body'});
    const s3 = new AWS.S3({paramValidation: true});
    s3.getObject({Bucket: 'b', Key: 'k'}, function(err, data) {
      st.notOk(err);
      st.equals(data.Body, 'body');
      st.end();
    });
  });
  t.test('method is not re-mocked if a mock already exists', function(st){
    awsMock.mock('SNS', 'publish', function(params, callback){
      callback(null, 'message');
    });
    const sns = new AWS.SNS();
    awsMock.mock('SNS', 'publish', function(params, callback){
      callback(null, 'test');
    });
    sns.publish({}, function(err, data){
      st.equals(data, 'message');
      st.end();
    });
  });
  t.test('service is not re-mocked if a mock already exists', function(st){
    awsMock.mock('SNS', 'publish', function(params, callback){
      callback(null, 'message');
    });
    const sns = new AWS.SNS();
    awsMock.mock('SNS', 'subscribe', function(params, callback){
      callback(null, 'test');
    });
    sns.subscribe({}, function(err, data){
      st.equals(data, 'test');
      st.end();
    });
  });
  t.test('service is re-mocked when remock called', function(st){
    awsMock.mock('SNS', 'subscribe', function(params, callback){
      callback(null, 'message 1');
    });
    const sns = new AWS.SNS();
    awsMock.remock('SNS', 'subscribe', function(params, callback){
      callback(null, 'message 2');
    });
    sns.subscribe({}, function(err, data){
      st.equals(data, 'message 2');
      st.end();
    });
  });
  t.test('all instances of service are re-mocked when remock called', function(st){
    awsMock.mock('SNS', 'subscribe', function(params, callback){
      callback(null, 'message 1');
    });
    const sns1 = new AWS.SNS();
    const sns2 = new AWS.SNS();

    awsMock.remock('SNS', 'subscribe', function(params, callback){
      callback(null, 'message 2');
    });

    sns1.subscribe({}, function(err, data){
      st.equals(data, 'message 2');

      sns2.subscribe({}, function(err, data){
        st.equals(data, 'message 2');
        st.end();
      });
    });
  });
  t.test('multiple methods can be mocked on the same service', function(st){
    awsMock.mock('Lambda', 'getFunction', function(params, callback) {
      callback(null, 'message');
    });
    awsMock.mock('Lambda', 'createFunction', function(params, callback) {
      callback(null, 'message');
    });
    const lambda = new AWS.Lambda();
    lambda.getFunction({}, function(err, data) {
      st.equals(data, 'message');
      lambda.createFunction({}, function(err, data) {
        st.equals(data, 'message');
        st.end();
      });
    });
  });
  if (typeof Promise === 'function') {
    t.test('promises are supported', function(st){
      const error = new Error('on purpose');
      awsMock.mock('Lambda', 'getFunction', function(params, callback) {
        callback(null, 'message');
      });
      awsMock.mock('Lambda', 'createFunction', function(params, callback) {
        callback(error, 'message');
      });
      const lambda = new AWS.Lambda();
      lambda.getFunction({}).promise().then(function(data) {
        st.equals(data, 'message');
      }).then(function(){
        return lambda.createFunction({}).promise();
      }).catch(function(data){
        st.equals(data, error);
        st.end();
      });
    });
    t.test('replacement returns thennable', function(st){
      const error = new Error('on purpose');
      awsMock.mock('Lambda', 'getFunction', function(params) {
        return Promise.resolve('message')
      });
      awsMock.mock('Lambda', 'createFunction', function(params, callback) {
        return Promise.reject(error)
      });
      const lambda = new AWS.Lambda();
      lambda.getFunction({}).promise().then(function(data) {
        st.equals(data, 'message');
      }).then(function(){
        return lambda.createFunction({}).promise();
      }).catch(function(data){
        st.equals(data, error);
        st.end();
      });
    });
    t.test('no unhandled promise rejections when promises are not used', function(st) {
      process.on('unhandledRejection', function(reason, promise) {
        st.fail('unhandledRejection, reason follows');
        st.error(reason);
      });
      awsMock.mock('S3', 'getObject', function(params, callback) {
        callback('This is a test error to see if promise rejections go unhandled');
      });
      const S3 = new AWS.S3();
      S3.getObject({}, function(err, data) {});
      st.end();
    });
    t.test('promises work with async completion', function(st){
      const error = new Error('on purpose');
      awsMock.mock('Lambda', 'getFunction', function(params, callback) {
        setTimeout(callback.bind(this, null, 'message'), 10);
      });
      awsMock.mock('Lambda', 'createFunction', function(params, callback) {
        setTimeout(callback.bind(this, error, 'message'), 10);
      });
      const lambda = new AWS.Lambda();
      lambda.getFunction({}).promise().then(function(data) {
        st.equals(data, 'message');
      }).then(function(){
        return lambda.createFunction({}).promise();
      }).catch(function(data){
        st.equals(data, error);
        st.end();
      });
    });
    t.test('promises can be configured', function(st){
      awsMock.mock('Lambda', 'getFunction', function(params, callback) {
        callback(null, 'message');
      });
      const lambda = new AWS.Lambda();
      function P(handler) {
        const self = this;
        function yay (value) {
          self.value = value;
        }
        handler(yay, function(){});
      }
      P.prototype.then = function(yay) { if (this.value) yay(this.value) };
      AWS.config.setPromisesDependency(P);
      const promise = lambda.getFunction({}).promise();
      st.equals(promise.constructor.name, 'P');
      promise.then(function(data) {
        st.equals(data, 'message');
        st.end();
      });
    });
  }
  t.test('request object supports createReadStream', function(st) {
    awsMock.mock('S3', 'getObject', 'body');
    const s3 = new AWS.S3();
    let req = s3.getObject('getObject', function(err, data) {});
    st.ok(isNodeStream(req.createReadStream()));
    // with or without callback
    req = s3.getObject('getObject');
    st.ok(isNodeStream(req.createReadStream()));
    // stream is currently always empty but that's subject to change.
    // let's just consume it and ignore the contents
    req = s3.getObject('getObject');
    const stream = req.createReadStream();
    stream.pipe(concatStream(function() {
      st.end();
    }));
  });
  t.test('request object createReadStream works with streams', function(st) {
    const bodyStream = new Readable();
    bodyStream.push('body');
    bodyStream.push(null);
    awsMock.mock('S3', 'getObject', bodyStream);
    const stream = new AWS.S3().getObject('getObject').createReadStream();
    stream.pipe(concatStream(function(actual) {
      st.equals(actual.toString(), 'body');
      st.end();
    }));
  });
  t.test('request object createReadStream works with returned streams', function(st) {
    awsMock.mock('S3', 'getObject', () => {
      const bodyStream = new Readable();
      bodyStream.push('body');
      bodyStream.push(null);
      return bodyStream;
    });
    const stream = new AWS.S3().getObject('getObject').createReadStream();
    stream.pipe(concatStream(function(actual) {
      st.equals(actual.toString(), 'body');
      st.end();
    }));
  });
  t.test('request object createReadStream works with strings', function(st) {
    awsMock.mock('S3', 'getObject', 'body');
    const s3 = new AWS.S3();
    const req = s3.getObject('getObject', {});
    const stream = req.createReadStream();
    stream.pipe(concatStream(function(actual) {
      st.equals(actual.toString(), 'body');
      st.end();
    }));
  });
  t.test('request object createReadStream works with buffers', function(st) {
    awsMock.mock('S3', 'getObject', Buffer.alloc(4, 'body'));
    const s3 = new AWS.S3();
    const req = s3.getObject('getObject', {});
    const stream = req.createReadStream();
    stream.pipe(concatStream(function(actual) {
      st.equals(actual.toString(), 'body');
      st.end();
    }));
  });
  t.test('request object createReadStream ignores functions', function(st) {
    awsMock.mock('S3', 'getObject', function(){});
    const s3 = new AWS.S3();
    const req = s3.getObject('getObject', {});
    const stream = req.createReadStream();
    stream.pipe(concatStream(function(actual) {
      st.equals(actual.toString(), '');
      st.end();
    }));
  });
  t.test('request object createReadStream ignores non-buffer objects', function(st) {
    awsMock.mock('S3', 'getObject', {Body: 'body'});
    const s3 = new AWS.S3();
    const req = s3.getObject('getObject', {});
    const stream = req.createReadStream();
    stream.pipe(concatStream(function(actual) {
      st.equals(actual.toString(), '');
      st.end();
    }));
  });
  t.test('call on method of request object', function(st) {
    awsMock.mock('S3', 'getObject', {Body: 'body'});
    const s3 = new AWS.S3();
    const req = s3.getObject('getObject', {});
    st.equals(typeof req.on, 'function');
    st.end();
  });
  t.test('call send method of request object', function(st) {
    awsMock.mock('S3', 'getObject', {Body: 'body'});
    const s3 = new AWS.S3();
    const req = s3.getObject('getObject', {});
    st.equals(typeof req.send, 'function');
    st.end();
  });
  t.test('all the methods on a service are restored', function(st){
    awsMock.mock('SNS', 'publish', function(params, callback){
      callback(null, 'message');
    });
    st.equals(AWS.SNS.isSinonProxy, true);

    awsMock.restore('SNS');

    st.equals(AWS.SNS.hasOwnProperty('isSinonProxy'), false);
    st.end();
  });
  t.test('only the method on the service is restored', function(st){
    awsMock.mock('SNS', 'publish', function(params, callback){
      callback(null, 'message');
    });
    const sns = new AWS.SNS();
    st.equals(AWS.SNS.isSinonProxy, true);
    st.equals(sns.publish.isSinonProxy, true);

    awsMock.restore('SNS', 'publish');

    st.equals(AWS.SNS.hasOwnProperty('isSinonProxy'), true);
    st.equals(sns.publish.hasOwnProperty('isSinonProxy'), false);
    st.end();
  });
  t.test('method on all service instances are restored', function(st){
    awsMock.mock('SNS', 'publish', function(params, callback){
      callback(null, 'message');
    });

    const sns1 = new AWS.SNS();
    const sns2 = new AWS.SNS();

    st.equals(AWS.SNS.isSinonProxy, true);
    st.equals(sns1.publish.isSinonProxy, true);
    st.equals(sns2.publish.isSinonProxy, true);

    awsMock.restore('SNS', 'publish');

    st.equals(AWS.SNS.hasOwnProperty('isSinonProxy'), true);
    st.equals(sns1.publish.hasOwnProperty('isSinonProxy'), false);
    st.equals(sns2.publish.hasOwnProperty('isSinonProxy'), false);
    st.end();
  });
  t.test('all methods on all service instances are restored', function(st){
    awsMock.mock('SNS', 'publish', function(params, callback){
      callback(null, 'message');
    });

    const sns1 = new AWS.SNS();
    const sns2 = new AWS.SNS();

    st.equals(AWS.SNS.isSinonProxy, true);
    st.equals(sns1.publish.isSinonProxy, true);
    st.equals(sns2.publish.isSinonProxy, true);

    awsMock.restore('SNS');

    st.equals(AWS.SNS.hasOwnProperty('isSinonProxy'), false);
    st.equals(sns1.publish.hasOwnProperty('isSinonProxy'), false);
    st.equals(sns2.publish.hasOwnProperty('isSinonProxy'), false);
    st.end();
  });
  t.test('all the services are restored when no arguments given to awsMock.restore', function(st){
    awsMock.mock('SNS', 'publish', function(params, callback){
      callback(null, 'message');
    });
    awsMock.mock('DynamoDB', 'putItem', function(params, callback){
      callback(null, 'test');
    });
    awsMock.mock('DynamoDB.DocumentClient', 'put', function(params, callback){
      callback(null, 'test');
    });
    const sns = new AWS.SNS();
    const docClient = new AWS.DynamoDB.DocumentClient();
    const dynamoDb = new AWS.DynamoDB();

    st.equals(AWS.SNS.isSinonProxy, true);
    st.equals(AWS.DynamoDB.DocumentClient.isSinonProxy, true);
    st.equals(AWS.DynamoDB.isSinonProxy, true);
    st.equals(sns.publish.isSinonProxy, true);
    st.equals(docClient.put.isSinonProxy, true);
    st.equals(dynamoDb.putItem.isSinonProxy, true);

    awsMock.restore();

    st.equals(AWS.SNS.hasOwnProperty('isSinonProxy'), false);
    st.equals(AWS.DynamoDB.DocumentClient.hasOwnProperty('isSinonProxy'), false);
    st.equals(AWS.DynamoDB.hasOwnProperty('isSinonProxy'), false);
    st.equals(sns.publish.hasOwnProperty('isSinonProxy'), false);
    st.equals(docClient.put.hasOwnProperty('isSinonProxy'), false);
    st.equals(dynamoDb.putItem.hasOwnProperty('isSinonProxy'), false);
    st.end();
  });
  t.test('a nested service can be mocked properly', function(st){
    awsMock.mock('DynamoDB.DocumentClient', 'put', 'message');
    const docClient = new AWS.DynamoDB.DocumentClient();
    awsMock.mock('DynamoDB.DocumentClient', 'put', function(params, callback) {
      callback(null, 'test');
    });
    awsMock.mock('DynamoDB.DocumentClient', 'get', function(params, callback) {
      callback(null, 'test');
    });

    st.equals(AWS.DynamoDB.DocumentClient.isSinonProxy, true);
    st.equals(docClient.put.isSinonProxy, true);
    st.equals(docClient.get.isSinonProxy, true);

    docClient.put({}, function(err, data){
      st.equals(data, 'message');
      docClient.get({}, function(err, data){
        st.equals(data, 'test');

        awsMock.restore('DynamoDB.DocumentClient', 'get');
        st.equals(AWS.DynamoDB.DocumentClient.isSinonProxy, true);
        st.equals(docClient.get.hasOwnProperty('isSinonProxy'), false);

        awsMock.restore('DynamoDB.DocumentClient');
        st.equals(AWS.DynamoDB.DocumentClient.hasOwnProperty('isSinonProxy'), false);
        st.equals(docClient.put.hasOwnProperty('isSinonProxy'), false);
        st.end();
      });
    });
  });
  t.test('a nested service can be mocked properly even when paramValidation is set', function(st){
    awsMock.mock('DynamoDB.DocumentClient', 'query', function(params, callback) {
      callback(null, 'test');
    });
    const docClient = new AWS.DynamoDB.DocumentClient({paramValidation: true});

    st.equals(AWS.DynamoDB.DocumentClient.isSinonProxy, true);
    st.equals(docClient.query.isSinonProxy, true);
    docClient.query({}, function(err, data){
      console.warn(err);
      st.equals(data, 'test');
      st.end();
    });
  });
  t.test('a mocked service and a mocked nested service can coexist as long as the nested service is mocked first', function(st) {
    awsMock.mock('DynamoDB.DocumentClient', 'get', 'message');
    awsMock.mock('DynamoDB', 'getItem', 'test');
    const docClient = new AWS.DynamoDB.DocumentClient();
    let dynamoDb = new AWS.DynamoDB();

    st.equals(AWS.DynamoDB.DocumentClient.isSinonProxy, true);
    st.equals(AWS.DynamoDB.isSinonProxy, true);
    st.equals(docClient.get.isSinonProxy, true);
    st.equals(dynamoDb.getItem.isSinonProxy, true);

    awsMock.restore('DynamoDB');
    st.equals(AWS.DynamoDB.DocumentClient.isSinonProxy, true);
    st.equals(AWS.DynamoDB.hasOwnProperty('isSinonProxy'), false);
    st.equals(docClient.get.isSinonProxy, true);
    st.equals(dynamoDb.getItem.hasOwnProperty('isSinonProxy'), false);

    awsMock.mock('DynamoDB', 'getItem', 'test');
    dynamoDb = new AWS.DynamoDB();
    st.equals(AWS.DynamoDB.DocumentClient.isSinonProxy, true);
    st.equals(AWS.DynamoDB.isSinonProxy, true);
    st.equals(docClient.get.isSinonProxy, true);
    st.equals(dynamoDb.getItem.isSinonProxy, true);

    awsMock.restore('DynamoDB.DocumentClient');

    // the first assertion is true because DynamoDB is still mocked
    st.equals(AWS.DynamoDB.DocumentClient.hasOwnProperty('isSinonProxy'), true);
    st.equals(AWS.DynamoDB.isSinonProxy, true);
    st.equals(docClient.get.hasOwnProperty('isSinonProxy'), false);
    st.equals(dynamoDb.getItem.isSinonProxy, true);

    awsMock.restore('DynamoDB');
    st.equals(AWS.DynamoDB.DocumentClient.hasOwnProperty('isSinonProxy'), false);
    st.equals(AWS.DynamoDB.hasOwnProperty('isSinonProxy'), false);
    st.equals(docClient.get.hasOwnProperty('isSinonProxy'), false);
    st.equals(dynamoDb.getItem.hasOwnProperty('isSinonProxy'), false);
    st.end();

  });
  t.test('Mocked services should use the implementation configuration arguments without complaining they are missing', function(st) {

    awsMock.mock('CloudSearchDomain', 'search', function(params, callback) {
      return callback(null, 'message');
    });

    const csd = new AWS.CloudSearchDomain({
      endpoint: 'some endpoint',
      region: 'eu-west'
    });

    awsMock.mock('CloudSearchDomain', 'suggest', function(params, callback) {
      return callback(null, 'message');
    });

    csd.search({}, function(err, data) {
      st.equals(data, 'message');
    });

    csd.suggest({}, function(err, data) {
      st.equals(data, 'message');
    });
    st.end();
  });
  t.skip('Mocked service should return the sinon stub', function(st) {
    // TODO: the stub is only returned if an instance was already constructed
    const stub = awsMock.mock('CloudSearchDomain', 'search');
    st.equals(stub.stub.isSinonProxy, true);
    st.end();
  });

  t.test('Restore should not fail when the stub did not exist.', function (st) {
    // This test will fail when restoring throws unneeded errors.
    try {
      awsMock.restore('Lambda');
      awsMock.restore('SES', 'sendEmail');
      awsMock.restore('CloudSearchDomain', 'doesnotexist');
      st.end();
    } catch (e) {
      console.log(e);
    }
  });
<<<<<<< HEAD
  t.test('Restore should not fail when service was not mocked', function (st) {
    // This test will fail when restoring throws unneeded errors.
    try {
      awsMock.restore('CloudFormation');
      awsMock.restore('UnknownService');
      st.end();
    } catch (e) {
      console.log(e);
    }
  });
=======

  t.test('Mocked service should allow chained calls after listening to events', function (st) {
    awsMock.mock('S3', 'getObject');
    const s3 = new AWS.S3();
    const req = s3.getObject({Bucket: 'b', notKey: 'k'});
    st.equals(req.on('httpHeaders', ()=>{}), req);
    st.end();
  });

  t.test('Mocked service should return replaced function when request send is called', function(st) {
    awsMock.mock('S3', 'getObject', {Body: 'body'});
    let returnedValue = '';
    const s3 = new AWS.S3();
    const req = s3.getObject('getObject', {});
    req.send(async (err, data) => {
      returnedValue = data.Body;
    });
    st.equals(returnedValue, 'body');
    st.end();
  });

>>>>>>> d94edd14
  t.end();
});

test('AWS.setSDK function should mock a specific AWS module', function(t) {
  t.test('Specific Modules can be set for mocking', function(st) {
    awsMock.setSDK('aws-sdk');
    awsMock.mock('SNS', 'publish', 'message');
    const sns = new AWS.SNS();
    sns.publish({}, function(err, data){
      st.equals(data, 'message');
      st.end();
    });
  });

  t.test('Modules with multi-parameter constructors can be set for mocking', function(st) {
    awsMock.setSDK('aws-sdk');
    awsMock.mock('CloudFront.Signer', 'getSignedUrl');
    const signer = new AWS.CloudFront.Signer('key-pair-id', 'private-key');
    st.type(signer, 'Signer');
    st.end();
  });

  t.test('Setting the aws-sdk to the wrong module can cause an exception when mocking', function(st) {
    awsMock.setSDK('sinon');
    st.throws(function() {
      awsMock.mock('SNS', 'publish', 'message');
    });
    awsMock.setSDK('aws-sdk');
    st.end();
  });
  t.end();
});

test('AWS.setSDKInstance function should mock a specific AWS module', function(t) {
  t.test('Specific Modules can be set for mocking', function(st) {
    const aws2 = require('aws-sdk');
    awsMock.setSDKInstance(aws2);
    awsMock.mock('SNS', 'publish', 'message2');
    const sns = new AWS.SNS();
    sns.publish({}, function(err, data){
      st.equals(data, 'message2');
      st.end();
    });
  });

  t.test('Setting the aws-sdk to the wrong instance can cause an exception when mocking', function(st) {
    const bad = {};
    awsMock.setSDKInstance(bad);
    st.throws(function() {
      awsMock.mock('SNS', 'publish', 'message');
    });
    awsMock.setSDKInstance(AWS);
    st.end();
  });
  t.end();
});<|MERGE_RESOLUTION|>--- conflicted
+++ resolved
@@ -551,7 +551,7 @@
       console.log(e);
     }
   });
-<<<<<<< HEAD
+
   t.test('Restore should not fail when service was not mocked', function (st) {
     // This test will fail when restoring throws unneeded errors.
     try {
@@ -562,7 +562,6 @@
       console.log(e);
     }
   });
-=======
 
   t.test('Mocked service should allow chained calls after listening to events', function (st) {
     awsMock.mock('S3', 'getObject');
@@ -584,7 +583,6 @@
     st.end();
   });
 
->>>>>>> d94edd14
   t.end();
 });
 
