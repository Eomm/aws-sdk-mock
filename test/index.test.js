--- conflicted
+++ resolved
@@ -135,8 +135,7 @@
         st.equals(data, error);
         st.end();
       });
-<<<<<<< HEAD
-    })
+    });
     t.test('no unhandled promise rejections when promises are not used', function(st) {
       process.on('unhandledRejection', function(reason, promise) {
         st.fail('unhandledRejection, reason follows');
@@ -148,10 +147,7 @@
       var S3 = new AWS.S3();
       S3.getObject({}, function(err, data) {});
       st.end();
-    })
-=======
-    });
->>>>>>> 50a3efff
+    });
     t.test('promises work with async completion', function(st){
       awsMock.restore('Lambda', 'getFunction');
       awsMock.restore('Lambda', 'createFunction');
@@ -491,4 +487,4 @@
     st.end();
   });
   t.end();
-});
+});